// Copyright 2023 Greptime Team
//
// Licensed under the Apache License, Version 2.0 (the "License");
// you may not use this file except in compliance with the License.
// You may obtain a copy of the License at
//
//     http://www.apache.org/licenses/LICENSE-2.0
//
// Unless required by applicable law or agreed to in writing, software
// distributed under the License is distributed on an "AS IS" BASIS,
// WITHOUT WARRANTIES OR CONDITIONS OF ANY KIND, either express or implied.
// See the License for the specific language governing permissions and
// limitations under the License.

#![allow(clippy::print_stdout)]

use std::path::PathBuf;
use std::sync::Arc;

use clap::{Parser, ValueEnum};
use env::{Env, WalConfig};
use sqlness::interceptor::Registry;
use sqlness::{ConfigBuilder, Runner};

mod env;
mod protocol_interceptor;
mod util;

#[derive(ValueEnum, Debug, Clone)]
#[clap(rename_all = "snake_case")]
enum Wal {
    RaftEngine,
    Kafka,
}

// add a group to ensure that all server addresses are set together
#[derive(clap::Args, Debug, Clone, Default)]
#[group(multiple = true, requires_all=["server_addr", "pg_server_addr", "mysql_server_addr"])]
struct ServerAddr {
    /// Address of the grpc server.
    #[clap(short, long)]
    server_addr: Option<String>,

    /// Address of the postgres server. Must be set if server_addr is set.
    #[clap(short, long, requires = "server_addr")]
    pg_server_addr: Option<String>,

    /// Address of the mysql server. Must be set if server_addr is set.
    #[clap(short, long, requires = "server_addr")]
    mysql_server_addr: Option<String>,
}

#[derive(Parser, Debug)]
#[clap(author, version, about, long_about = None)]
/// SQL Harness for GrepTimeDB
struct Args {
    /// Directory of test cases
    #[clap(short, long)]
    case_dir: Option<PathBuf>,

    /// Fail this run as soon as one case fails if true
    #[arg(short, long, default_value = "false")]
    fail_fast: bool,

    /// Environment Configuration File
    #[clap(short, long, default_value = "config.toml")]
    env_config_file: String,

    /// Name of test cases to run. Accept as a regexp.
    #[clap(short, long, default_value = ".*")]
    test_filter: String,

    /// Addresses of the server.
    #[command(flatten)]
    server_addr: ServerAddr,

    /// The type of Wal.
    #[clap(short, long, default_value = "raft_engine")]
    wal: Wal,

    /// The kafka wal broker endpoints. This config will suppress sqlness runner
    /// from starting a kafka cluster, and use the given endpoint as kafka backend.
    #[clap(short, long)]
    kafka_wal_broker_endpoints: Option<String>,

    /// The path to the directory where GreptimeDB's binaries resides.
    /// If not set, sqlness will build GreptimeDB on the fly.
    #[clap(long)]
    bins_dir: Option<PathBuf>,

    /// Preserve persistent state in the temporary directory.
    /// This may affect future test runs.
    #[clap(long)]
    preserve_state: bool,
}

#[tokio::main]
async fn main() {
    let args = Args::parse();

    let temp_dir = tempfile::Builder::new()
        .prefix("sqlness")
        .tempdir()
        .unwrap();
    let sqlness_home = temp_dir.into_path();

    let mut interceptor_registry: Registry = Default::default();
    interceptor_registry.register(
        protocol_interceptor::PREFIX,
        Arc::new(protocol_interceptor::ProtocolInterceptorFactory),
    );

    let config = ConfigBuilder::default()
        .case_dir(util::get_case_dir(args.case_dir))
        .fail_fast(args.fail_fast)
        .test_filter(args.test_filter)
        .follow_links(true)
        .env_config_file(args.env_config_file)
        .interceptor_registry(interceptor_registry)
        .build()
        .unwrap();

    let wal = match args.wal {
        Wal::RaftEngine => WalConfig::RaftEngine,
        Wal::Kafka => WalConfig::Kafka {
            needs_kafka_cluster: args.kafka_wal_broker_endpoints.is_none(),
            broker_endpoints: args
                .kafka_wal_broker_endpoints
                .map(|s| s.split(',').map(|s| s.to_string()).collect())
                // otherwise default to the same port in `kafka-cluster.yml`
                .unwrap_or(vec!["127.0.0.1:9092".to_string()]),
        },
    };

    let runner = Runner::new(
        config,
<<<<<<< HEAD
        Env::new(
            data_home.clone(),
            args.server_addr.clone(),
            wal,
            args.bins_dir,
        ),
=======
        Env::new(sqlness_home.clone(), args.server_addr, wal, args.bins_dir),
>>>>>>> caf5f2c7
    );
    runner.run().await.unwrap();

    // clean up and exit
    if !args.preserve_state {
        println!("Removing state in {:?}", sqlness_home);
        tokio::fs::remove_dir_all(sqlness_home).await.unwrap();
    }
}<|MERGE_RESOLUTION|>--- conflicted
+++ resolved
@@ -134,16 +134,12 @@
 
     let runner = Runner::new(
         config,
-<<<<<<< HEAD
         Env::new(
-            data_home.clone(),
+            sqlness_home.clone(),
             args.server_addr.clone(),
             wal,
             args.bins_dir,
         ),
-=======
-        Env::new(sqlness_home.clone(), args.server_addr, wal, args.bins_dir),
->>>>>>> caf5f2c7
     );
     runner.run().await.unwrap();
 
