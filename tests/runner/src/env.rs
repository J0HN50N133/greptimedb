// Copyright 2023 Greptime Team
//
// Licensed under the Apache License, Version 2.0 (the "License");
// you may not use this file except in compliance with the License.
// You may obtain a copy of the License at
//
//     http://www.apache.org/licenses/LICENSE-2.0
//
// Unless required by applicable law or agreed to in writing, software
// distributed under the License is distributed on an "AS IS" BASIS,
// WITHOUT WARRANTIES OR CONDITIONS OF ANY KIND, either express or implied.
// See the License for the specific language governing permissions and
// limitations under the License.

use std::borrow::Cow;
use std::fmt::Display;
use std::fs::OpenOptions;
use std::io;
use std::io::Write;
use std::net::SocketAddr;
use std::path::{Path, PathBuf};
use std::process::{Child, Command};
use std::sync::atomic::{AtomicU32, Ordering};
use std::sync::{Arc, Mutex};
use std::time::Duration;

use async_trait::async_trait;
use client::error::ServerSnafu;
use client::{
    Client, Database as DB, Error as ClientError, DEFAULT_CATALOG_NAME, DEFAULT_SCHEMA_NAME,
};
use common_error::ext::ErrorExt;
use common_query::{Output, OutputData};
use common_recordbatch::RecordBatches;
use datatypes::data_type::ConcreteDataType;
use datatypes::scalars::ScalarVectorBuilder;
use datatypes::schema::{ColumnSchema, Schema};
use datatypes::vectors::{StringVectorBuilder, VectorRef};
use mysql::prelude::Queryable;
use mysql::{Conn as MySqlClient, Row as MySqlRow};
use serde::Serialize;
use sqlness::{Database, EnvController, QueryContext};
use tinytemplate::TinyTemplate;
use tokio::sync::Mutex as TokioMutex;
use tokio_postgres::{Client as PgClient, SimpleQueryMessage as PgRow};

use crate::protocol_interceptor::{MYSQL, PROTOCOL_KEY};
use crate::{util, ServerAddr};

const METASRV_ADDR: &str = "127.0.0.1:3002";
const GRPC_SERVER_ADDR: &str = "127.0.0.1:4001";
const MYSQL_SERVER_ADDR: &str = "127.0.0.1:4002";
const POSTGRES_SERVER_ADDR: &str = "127.0.0.1:4003";
const DEFAULT_LOG_LEVEL: &str = "--log-level=debug,hyper=warn,tower=warn,datafusion=warn,reqwest=warn,sqlparser=warn,h2=info,opendal=info";

#[derive(Clone)]
pub enum WalConfig {
    RaftEngine,
    Kafka {
        /// Indicates whether the runner needs to start a kafka cluster
        /// (it might be available in the external system environment).
        needs_kafka_cluster: bool,
        broker_endpoints: Vec<String>,
    },
}

#[derive(Clone)]
pub struct Env {
<<<<<<< HEAD
    data_home: PathBuf,
    server_addrs: ServerAddr,
=======
    sqlness_home: PathBuf,
    server_addr: Option<String>,
>>>>>>> caf5f2c7
    wal: WalConfig,

    /// The path to the directory that contains the pre-built GreptimeDB binary.
    /// When running in CI, this is expected to be set.
    /// If not set, this runner will build the GreptimeDB binary itself when needed, and set this field by then.
    bins_dir: Arc<Mutex<Option<PathBuf>>>,
}

#[async_trait]
impl EnvController for Env {
    type DB = GreptimeDB;

    async fn start(&self, mode: &str, _config: Option<&Path>) -> Self::DB {
        std::env::set_var("SQLNESS_HOME", self.sqlness_home.display().to_string());
        match mode {
            "standalone" => self.start_standalone().await,
            "distributed" => self.start_distributed().await,
            _ => panic!("Unexpected mode: {mode}"),
        }
    }

    /// Stop one [`Database`].
    async fn stop(&self, _mode: &str, mut database: Self::DB) {
        database.stop();
    }
}

impl Env {
    pub fn new(
        data_home: PathBuf,
        server_addrs: ServerAddr,
        wal: WalConfig,
        bins_dir: Option<PathBuf>,
    ) -> Self {
        Self {
<<<<<<< HEAD
            data_home,
            server_addrs,
=======
            sqlness_home: data_home,
            server_addr,
>>>>>>> caf5f2c7
            wal,
            bins_dir: Arc::new(Mutex::new(bins_dir)),
        }
    }

    async fn start_standalone(&self) -> GreptimeDB {
        if self.server_addrs.server_addr.is_some() {
            self.connect_db(&self.server_addrs).await
        } else {
            self.build_db();
            self.setup_wal();

            let db_ctx = GreptimeDBContext::new(self.wal.clone());

            let server_process = self.start_server("standalone", &db_ctx, true).await;

            let mut greptimedb = self.connect_db(&Default::default()).await;
            greptimedb.server_processes = Some(Arc::new(Mutex::new(vec![server_process])));
            greptimedb.is_standalone = true;
            greptimedb.ctx = db_ctx;

            greptimedb
        }
    }

    async fn start_distributed(&self) -> GreptimeDB {
        if self.server_addrs.server_addr.is_some() {
            self.connect_db(&self.server_addrs).await
        } else {
            self.build_db();
            self.setup_wal();

            let db_ctx = GreptimeDBContext::new(self.wal.clone());

            // start a distributed GreptimeDB
            let meta_server = self.start_server("metasrv", &db_ctx, true).await;

            let datanode_1 = self.start_server("datanode", &db_ctx, true).await;
            let datanode_2 = self.start_server("datanode", &db_ctx, true).await;
            let datanode_3 = self.start_server("datanode", &db_ctx, true).await;

            let frontend = self.start_server("frontend", &db_ctx, true).await;

            let flownode = self.start_server("flownode", &db_ctx, true).await;

            let mut greptimedb = self.connect_db(&Default::default()).await;

            greptimedb.metasrv_process = Some(meta_server);
            greptimedb.server_processes = Some(Arc::new(Mutex::new(vec![
                datanode_1, datanode_2, datanode_3,
            ])));
            greptimedb.frontend_process = Some(frontend);
            greptimedb.flownode_process = Some(flownode);
            greptimedb.is_standalone = false;
            greptimedb.ctx = db_ctx;

            greptimedb
        }
    }

    async fn create_pg_client(&self, pg_server_addr: &str, grpc_client: &DB) -> PgClient {
        let sockaddr: SocketAddr = pg_server_addr.parse().expect(
            "Failed to parse the Postgres server address. Please check if the address is in the format of `ip:port`.",
        );
        let mut config = tokio_postgres::config::Config::new();
        config.host(sockaddr.ip().to_string());
        config.port(sockaddr.port());
        config.dbname(DEFAULT_SCHEMA_NAME);
        // wait for the server to start
        grpc_client.sql("SELECT 1;").await.unwrap();
        let (pg_client, conn) = config
            .connect(tokio_postgres::NoTls)
            .await
            .expect("Failed to connect to Postgres server. Please check if the server is running.");
        tokio::spawn(conn);
        pg_client
    }

    async fn create_mysql_client(&self, mysql_server_addr: &str, grpc_client: &DB) -> MySqlClient {
        let sockaddr: SocketAddr = mysql_server_addr.parse().expect(
            "Failed to parse the MySQL server address. Please check if the address is in the format of `ip:port`.",
        );
        // wait for the server to start
        grpc_client.sql("SELECT 1;").await.unwrap();
        let ops = mysql::OptsBuilder::new()
            .ip_or_hostname(Some(sockaddr.ip().to_string()))
            .tcp_port(sockaddr.port())
            .db_name(Some(DEFAULT_SCHEMA_NAME));
        mysql::Conn::new(ops)
            .expect("Failed to connect to MySQL server. Please check if the server is running.")
    }

    async fn connect_db(&self, server_addr: &ServerAddr) -> GreptimeDB {
        let grpc_server_addr = server_addr
            .server_addr
            .clone()
            .unwrap_or(GRPC_SERVER_ADDR.to_owned());
        let pg_server_addr = server_addr
            .pg_server_addr
            .clone()
            .unwrap_or(POSTGRES_SERVER_ADDR.to_owned());
        let mysql_server_addr = server_addr
            .mysql_server_addr
            .clone()
            .unwrap_or(MYSQL_SERVER_ADDR.to_owned());

        let grpc_client = Client::with_urls(vec![grpc_server_addr.clone()]);
        let db = DB::new(DEFAULT_CATALOG_NAME, DEFAULT_SCHEMA_NAME, grpc_client);
        let pg_client = self.create_pg_client(&pg_server_addr, &db).await;

        let mysql_client = self.create_mysql_client(&mysql_server_addr, &db).await;

        GreptimeDB {
            grpc_client: TokioMutex::new(db),
            pg_client: TokioMutex::new(pg_client),
            mysql_client: TokioMutex::new(mysql_client),
            server_processes: None,
            metasrv_process: None,
            frontend_process: None,
            flownode_process: None,
            ctx: GreptimeDBContext {
                time: 0,
                datanode_id: Default::default(),
                wal: self.wal.clone(),
            },
            is_standalone: false,
            env: self.clone(),
        }
    }

    fn stop_server(process: &mut Child) {
        let _ = process.kill();
        let _ = process.wait();
    }

    async fn start_server(
        &self,
        subcommand: &str,
        db_ctx: &GreptimeDBContext,
        truncate_log: bool,
    ) -> Child {
        let log_file_name = match subcommand {
            "datanode" => {
                db_ctx.incr_datanode_id();
                format!("greptime-sqlness-datanode-{}.log", db_ctx.datanode_id())
            }
            // The flownode id is always 0 for now
            "flownode" => "greptime-sqlness-flownode.log".to_string(),
            "frontend" => "greptime-sqlness-frontend.log".to_string(),
            "metasrv" => "greptime-sqlness-metasrv.log".to_string(),
            "standalone" => "greptime-sqlness-standalone.log".to_string(),
            _ => panic!("Unexpected subcommand: {subcommand}"),
        };
        let stdout_file_name = self.sqlness_home.join(log_file_name).display().to_string();

        println!("{subcommand} log file at {stdout_file_name}");

        let stdout_file = OpenOptions::new()
            .create(true)
            .write(true)
            .truncate(truncate_log)
            .append(!truncate_log)
            .open(stdout_file_name)
            .unwrap();

<<<<<<< HEAD
        let (args, check_ip_addrs) = match subcommand {
            "datanode" => {
                let (args, addr) = self.datanode_start_args(db_ctx);
                (args, vec![addr])
            }
            "flownode" => {
                let (args, addr) = self.flownode_start_args(db_ctx);
                (args, vec![addr])
            }
=======
        let (args, check_ip_addr) = match subcommand {
            "datanode" => self.datanode_start_args(db_ctx),
            "flownode" => self.flownode_start_args(db_ctx, &self.sqlness_home),
>>>>>>> caf5f2c7
            "standalone" => {
                let args = vec![
                    DEFAULT_LOG_LEVEL.to_string(),
                    subcommand.to_string(),
                    "start".to_string(),
                    format!(
                        "--log-dir={}/greptimedb-flownode/logs",
                        self.sqlness_home.display()
                    ),
                    "-c".to_string(),
                    self.generate_config_file(subcommand, db_ctx),
                    "--http-addr=127.0.0.1:5002".to_string(),
                ];
                (args, vec![GRPC_SERVER_ADDR.to_string()])
            }
            "frontend" => {
                let args = vec![
                    DEFAULT_LOG_LEVEL.to_string(),
                    subcommand.to_string(),
                    "start".to_string(),
                    "--metasrv-addrs=127.0.0.1:3002".to_string(),
                    "--http-addr=127.0.0.1:5003".to_string(),
                    format!(
                        "--log-dir={}/greptimedb-frontend/logs",
                        self.sqlness_home.display()
                    ),
                ];
                (args, vec![GRPC_SERVER_ADDR.to_string()])
            }
            "metasrv" => {
                let args = vec![
                    DEFAULT_LOG_LEVEL.to_string(),
                    subcommand.to_string(),
                    "start".to_string(),
                    "--backend".to_string(),
                    "memory-store".to_string(),
                    "--enable-region-failover".to_string(),
                    "false".to_string(),
                    "--http-addr=127.0.0.1:5002".to_string(),
                    format!(
                        "--log-dir={}/greptimedb-metasrv/logs",
                        self.sqlness_home.display()
                    ),
                    "-c".to_string(),
                    self.generate_config_file(subcommand, db_ctx),
                ];
                (args, vec![METASRV_ADDR.to_string()])
            }
            _ => panic!("Unexpected subcommand: {subcommand}"),
        };

        for check_ip_addr in &check_ip_addrs {
            if util::check_port(check_ip_addr.parse().unwrap(), Duration::from_secs(1)).await {
                panic!(
                    "Port {check_ip_addr} is already in use, please check and retry.",
                    check_ip_addr = check_ip_addr
                );
            }
        }

        #[cfg(not(windows))]
        let program = "./greptime";
        #[cfg(windows)]
        let program = "greptime.exe";

        let bins_dir = self.bins_dir.lock().unwrap().clone().expect(
            "GreptimeDB binary is not available. Please pass in the path to the directory that contains the pre-built GreptimeDB binary. Or you may call `self.build_db()` beforehand.",
        );

        let mut process = Command::new(program)
            .current_dir(bins_dir)
            .env("TZ", "UTC")
            .args(args)
            .stdout(stdout_file)
            .spawn()
            .unwrap_or_else(|error| {
                panic!("Failed to start the DB with subcommand {subcommand},Error: {error}")
            });

        for check_ip_addr in &check_ip_addrs {
            if !util::check_port(check_ip_addr.parse().unwrap(), Duration::from_secs(10)).await {
                Env::stop_server(&mut process);
                panic!("{subcommand} doesn't up in 10 seconds, quit.")
            }
        }

        process
    }

    fn datanode_start_args(&self, db_ctx: &GreptimeDBContext) -> (Vec<String>, String) {
        let id = db_ctx.datanode_id();

        let data_home = self
            .sqlness_home
            .join(format!("greptimedb_datanode_{}_{id}", db_ctx.time));

        let subcommand = "datanode";
        let mut args = vec![
            DEFAULT_LOG_LEVEL.to_string(),
            subcommand.to_string(),
            "start".to_string(),
        ];
        args.push(format!("--rpc-addr=127.0.0.1:410{id}"));
        args.push(format!("--http-addr=127.0.0.1:430{id}"));
        args.push(format!("--data-home={}", data_home.display()));
        args.push(format!("--log-dir={}/logs", data_home.display()));
        args.push(format!("--node-id={id}"));
        args.push("-c".to_string());
        args.push(self.generate_config_file(subcommand, db_ctx));
        args.push("--metasrv-addrs=127.0.0.1:3002".to_string());
        (args, format!("127.0.0.1:410{id}"))
    }

    fn flownode_start_args(
        &self,
        _db_ctx: &GreptimeDBContext,
        sqlness_home: &Path,
    ) -> (Vec<String>, String) {
        let id = 0;

        let subcommand = "flownode";
        let mut args = vec![
            DEFAULT_LOG_LEVEL.to_string(),
            subcommand.to_string(),
            "start".to_string(),
        ];
        args.push(format!("--rpc-addr=127.0.0.1:680{id}"));
        args.push(format!("--node-id={id}"));
        args.push(format!(
            "--log-dir={}/greptimedb-flownode/logs",
            sqlness_home.display()
        ));
        args.push("--metasrv-addrs=127.0.0.1:3002".to_string());
        (args, format!("127.0.0.1:680{id}"))
    }

    /// stop and restart the server process
    async fn restart_server(&self, db: &GreptimeDB) {
        {
            if let Some(server_process) = db.server_processes.clone() {
                let mut server_processes = server_process.lock().unwrap();
                for server_process in server_processes.iter_mut() {
                    Env::stop_server(server_process);
                }
            }
        }

        // check if the server is distributed or standalone
        let new_server_processes = if db.is_standalone {
            let new_server_process = self.start_server("standalone", &db.ctx, false).await;
            vec![new_server_process]
        } else {
            db.ctx.reset_datanode_id();

            let mut processes = vec![];
            for _ in 0..3 {
                let new_server_process = self.start_server("datanode", &db.ctx, false).await;
                processes.push(new_server_process);
            }
            processes
        };

        if let Some(server_process) = db.server_processes.clone() {
            let grpc_client = db.grpc_client.lock().await;
            *db.pg_client.lock().await = self
                .create_pg_client(&self.pg_server_addr(), &grpc_client)
                .await;
            *db.mysql_client.lock().await = self
                .create_mysql_client(&self.mysql_server_addr(), &grpc_client)
                .await;
            let mut server_processes = server_process.lock().unwrap();
            *server_processes = new_server_processes;
        }
    }

    /// Setup kafka wal cluster if needed. The counterpart is in [GreptimeDB::stop].
    fn setup_wal(&self) {
        if matches!(self.wal, WalConfig::Kafka { needs_kafka_cluster, .. } if needs_kafka_cluster) {
            util::setup_wal();
        }
    }

    /// Generate config file to `/tmp/{subcommand}-{current_time}.toml`
    fn generate_config_file(&self, subcommand: &str, db_ctx: &GreptimeDBContext) -> String {
        let mut tt = TinyTemplate::new();

        let mut path = util::sqlness_conf_path();
        path.push(format!("{subcommand}-test.toml.template"));
        let template = std::fs::read_to_string(path).unwrap();
        tt.add_template(subcommand, &template).unwrap();

        #[derive(Serialize)]
        struct Context {
            wal_dir: String,
            data_home: String,
            procedure_dir: String,
            is_raft_engine: bool,
            kafka_wal_broker_endpoints: String,
        }

        let data_home = self.sqlness_home.join(format!("greptimedb-{subcommand}"));
        std::fs::create_dir_all(data_home.as_path()).unwrap();

        let wal_dir = data_home.join("wal").display().to_string();
        let procedure_dir = data_home.join("procedure").display().to_string();
        let ctx = Context {
            wal_dir,
            data_home: data_home.display().to_string(),
            procedure_dir,
            is_raft_engine: db_ctx.is_raft_engine(),
            kafka_wal_broker_endpoints: db_ctx.kafka_wal_broker_endpoints(),
        };
        let rendered = tt.render(subcommand, &ctx).unwrap();

        let conf_file = data_home
            .join(format!("{subcommand}-{}.toml", db_ctx.time))
            .display()
            .to_string();
        println!("Generating {subcommand} config file in {conf_file}, full content:\n{rendered}");
        std::fs::write(&conf_file, rendered).unwrap();

        conf_file
    }

    fn pg_server_addr(&self) -> String {
        self.server_addrs
            .pg_server_addr
            .clone()
            .unwrap_or(POSTGRES_SERVER_ADDR.to_owned())
    }

    fn mysql_server_addr(&self) -> String {
        self.server_addrs
            .mysql_server_addr
            .clone()
            .unwrap_or(MYSQL_SERVER_ADDR.to_owned())
    }

    /// Build the DB with `cargo build --bin greptime`
    fn build_db(&self) {
        if self.bins_dir.lock().unwrap().is_some() {
            return;
        }

        println!("Going to build the DB...");
        let output = Command::new("cargo")
            .current_dir(util::get_workspace_root())
            .args(["build", "--bin", "greptime"])
            .output()
            .expect("Failed to start GreptimeDB");
        if !output.status.success() {
            println!("Failed to build GreptimeDB, {}", output.status);
            println!("Cargo build stdout:");
            io::stdout().write_all(&output.stdout).unwrap();
            println!("Cargo build stderr:");
            io::stderr().write_all(&output.stderr).unwrap();
            panic!();
        }

        let _ = self
            .bins_dir
            .lock()
            .unwrap()
            .insert(util::get_binary_dir("debug"));
    }
}

pub struct GreptimeDB {
    server_processes: Option<Arc<Mutex<Vec<Child>>>>,
    metasrv_process: Option<Child>,
    frontend_process: Option<Child>,
    flownode_process: Option<Child>,
    grpc_client: TokioMutex<DB>,
    pg_client: TokioMutex<PgClient>,
    mysql_client: TokioMutex<MySqlClient>,
    ctx: GreptimeDBContext,
    is_standalone: bool,
    env: Env,
}

impl GreptimeDB {
    async fn postgres_query(&self, _ctx: QueryContext, query: String) -> Box<dyn Display> {
        let client = self.pg_client.lock().await;
        match client.simple_query(&query).await {
            Ok(rows) => Box::new(PostgresqlFormatter { rows }),
            Err(e) => Box::new(format!("Failed to execute query, encountered: {:?}", e)),
        }
    }

    async fn mysql_query(&self, _ctx: QueryContext, query: String) -> Box<dyn Display> {
        let mut conn = self.mysql_client.lock().await;
        let result = conn.query_iter(query);
        Box::new(match result {
            Ok(result) => {
                let mut rows = vec![];
                let affected_rows = result.affected_rows();
                for row in result {
                    match row {
                        Ok(r) => rows.push(r),
                        Err(e) => {
                            return Box::new(format!("Failed to parse query result, err: {:?}", e))
                        }
                    }
                }

                if rows.is_empty() {
                    format!("affected_rows: {}", affected_rows)
                } else {
                    format!("{}", MysqlFormatter { rows })
                }
            }
            Err(e) => format!("Failed to execute query, err: {:?}", e),
        })
    }

    async fn grpc_query(&self, _ctx: QueryContext, query: String) -> Box<dyn Display> {
        let mut client = self.grpc_client.lock().await;

        let query_str = query.trim().to_lowercase();

        if query_str.starts_with("use ") {
            // use [db]
            let database = query
                .split_ascii_whitespace()
                .nth(1)
                .expect("Illegal `USE` statement: expecting a database.")
                .trim_end_matches(';');
            client.set_schema(database);
            Box::new(ResultDisplayer {
                result: Ok(Output::new_with_affected_rows(0)),
            }) as _
        } else if query_str.starts_with("set time_zone")
            || query_str.starts_with("set session time_zone")
            || query_str.starts_with("set local time_zone")
        {
            // set time_zone='xxx'
            let timezone = query
                .split('=')
                .nth(1)
                .expect("Illegal `SET TIMEZONE` statement: expecting a timezone expr.")
                .trim()
                .strip_prefix('\'')
                .unwrap()
                .strip_suffix("';")
                .unwrap();

            client.set_timezone(timezone);

            Box::new(ResultDisplayer {
                result: Ok(Output::new_with_affected_rows(0)),
            }) as _
        } else {
            let mut result = client.sql(&query).await;
            if let Ok(Output {
                data: OutputData::Stream(stream),
                ..
            }) = result
            {
                match RecordBatches::try_collect(stream).await {
                    Ok(recordbatches) => {
                        result = Ok(Output::new_with_record_batches(recordbatches));
                    }
                    Err(e) => {
                        let status_code = e.status_code();
                        let msg = e.output_msg();
                        result = ServerSnafu {
                            code: status_code,
                            msg,
                        }
                        .fail();
                    }
                }
            }
            Box::new(ResultDisplayer { result }) as _
        }
    }
}

#[async_trait]
impl Database for GreptimeDB {
    async fn query(&self, ctx: QueryContext, query: String) -> Box<dyn Display> {
        if ctx.context.contains_key("restart") && self.env.server_addrs.server_addr.is_none() {
            self.env.restart_server(self).await;
        }
        if let Some(protocol) = ctx.context.get(PROTOCOL_KEY) {
            // protocol is bound to be either "mysql" or "postgres"
            if protocol == MYSQL {
                self.mysql_query(ctx, query).await
            } else {
                self.postgres_query(ctx, query).await
            }
        } else {
            self.grpc_query(ctx, query).await
        }
    }
}

impl GreptimeDB {
    fn stop(&mut self) {
        if let Some(server_processes) = self.server_processes.clone() {
            let mut server_processes = server_processes.lock().unwrap();
            for mut server_process in server_processes.drain(..) {
                Env::stop_server(&mut server_process);
                println!(
                    "Standalone or Datanode (pid = {}) is stopped",
                    server_process.id()
                );
            }
        }
        if let Some(mut metasrv) = self.metasrv_process.take() {
            Env::stop_server(&mut metasrv);
            println!("Metasrv (pid = {}) is stopped", metasrv.id());
        }
        if let Some(mut frontend) = self.frontend_process.take() {
            Env::stop_server(&mut frontend);
            println!("Frontend (pid = {}) is stopped", frontend.id());
        }
        if let Some(mut flownode) = self.flownode_process.take() {
            Env::stop_server(&mut flownode);
            println!("Flownode (pid = {}) is stopped", flownode.id());
        }
        if matches!(self.ctx.wal, WalConfig::Kafka { needs_kafka_cluster, .. } if needs_kafka_cluster)
        {
            util::teardown_wal();
        }
    }
}

impl Drop for GreptimeDB {
    fn drop(&mut self) {
        if self.env.server_addrs.server_addr.is_none() {
            self.stop();
        }
    }
}

struct GreptimeDBContext {
    /// Start time in millisecond
    time: i64,
    datanode_id: AtomicU32,
    wal: WalConfig,
}

impl GreptimeDBContext {
    pub fn new(wal: WalConfig) -> Self {
        Self {
            time: common_time::util::current_time_millis(),
            datanode_id: AtomicU32::new(0),
            wal,
        }
    }

    fn is_raft_engine(&self) -> bool {
        matches!(self.wal, WalConfig::RaftEngine)
    }

    fn kafka_wal_broker_endpoints(&self) -> String {
        match &self.wal {
            WalConfig::RaftEngine => String::new(),
            WalConfig::Kafka {
                broker_endpoints, ..
            } => serde_json::to_string(&broker_endpoints).unwrap(),
        }
    }

    fn incr_datanode_id(&self) {
        let _ = self.datanode_id.fetch_add(1, Ordering::Relaxed);
    }

    fn datanode_id(&self) -> u32 {
        self.datanode_id.load(Ordering::Relaxed)
    }

    fn reset_datanode_id(&self) {
        self.datanode_id.store(0, Ordering::Relaxed);
    }
}

struct ResultDisplayer {
    result: Result<Output, ClientError>,
}

impl Display for ResultDisplayer {
    fn fmt(&self, f: &mut std::fmt::Formatter<'_>) -> std::fmt::Result {
        match &self.result {
            Ok(result) => match &result.data {
                OutputData::AffectedRows(rows) => {
                    write!(f, "Affected Rows: {rows}")
                }
                OutputData::RecordBatches(recordbatches) => {
                    let pretty = recordbatches.pretty_print().map_err(|e| e.to_string());
                    match pretty {
                        Ok(s) => write!(f, "{s}"),
                        Err(e) => {
                            write!(f, "Failed to pretty format {recordbatches:?}, error: {e}")
                        }
                    }
                }
                OutputData::Stream(_) => unreachable!(),
            },
            Err(e) => {
                let status_code = e.status_code();
                let root_cause = e.output_msg();
                write!(
                    f,
                    "Error: {}({status_code}), {root_cause}",
                    status_code as u32
                )
            }
        }
    }
}

struct PostgresqlFormatter {
    pub rows: Vec<PgRow>,
}

impl Display for PostgresqlFormatter {
    fn fmt(&self, f: &mut std::fmt::Formatter<'_>) -> std::fmt::Result {
        if self.rows.is_empty() {
            return f.write_fmt(format_args!("(Empty response)"));
        }

        // create schema
        let schema = match &self.rows[0] {
            PgRow::CommandComplete(affected_rows) => {
                write!(
                    f,
                    "{}",
                    ResultDisplayer {
                        result: Ok(Output::new_with_affected_rows(*affected_rows as usize)),
                    }
                )?;
                return Ok(());
            }
            PgRow::RowDescription(desc) => Arc::new(Schema::new(
                desc.iter()
                    .map(|column| {
                        ColumnSchema::new(column.name(), ConcreteDataType::string_datatype(), false)
                    })
                    .collect(),
            )),
            _ => unreachable!(),
        };
        if schema.num_columns() == 0 {
            return Ok(());
        }

        // convert to string vectors
        let mut columns: Vec<StringVectorBuilder> = (0..schema.num_columns())
            .map(|_| StringVectorBuilder::with_capacity(schema.num_columns()))
            .collect();
        for row in self.rows.iter().skip(1) {
            if let PgRow::Row(row) = row {
                for (i, column) in columns.iter_mut().enumerate().take(schema.num_columns()) {
                    column.push(row.get(i));
                }
            }
        }
        let columns: Vec<VectorRef> = columns
            .into_iter()
            .map(|mut col| Arc::new(col.finish()) as VectorRef)
            .collect();

        // construct recordbatch
        let recordbatches = RecordBatches::try_from_columns(schema, columns)
            .expect("Failed to construct recordbatches from columns. Please check the schema.");
        let result_displayer = ResultDisplayer {
            result: Ok(Output::new_with_record_batches(recordbatches)),
        };
        write!(f, "{}", result_displayer)?;

        Ok(())
    }
}

struct MysqlFormatter {
    pub rows: Vec<MySqlRow>,
}

impl Display for MysqlFormatter {
    fn fmt(&self, f: &mut std::fmt::Formatter<'_>) -> std::fmt::Result {
        if self.rows.is_empty() {
            return f.write_fmt(format_args!("(Empty response)"));
        }
        // create schema
        let head_column = &self.rows[0];
        let head_binding = head_column.columns();
        let names = head_binding
            .iter()
            .map(|column| column.name_str())
            .collect::<Vec<Cow<str>>>();
        let schema = Arc::new(Schema::new(
            names
                .iter()
                .map(|name| {
                    ColumnSchema::new(name.to_string(), ConcreteDataType::string_datatype(), false)
                })
                .collect(),
        ));

        // convert to string vectors
        let mut columns: Vec<StringVectorBuilder> = (0..schema.num_columns())
            .map(|_| StringVectorBuilder::with_capacity(schema.num_columns()))
            .collect();
        for row in self.rows.iter() {
            for (i, name) in names.iter().enumerate() {
                columns[i].push(row.get::<String, &str>(name).as_deref());
            }
        }
        let columns: Vec<VectorRef> = columns
            .into_iter()
            .map(|mut col| Arc::new(col.finish()) as VectorRef)
            .collect();

        // construct recordbatch
        let recordbatches = RecordBatches::try_from_columns(schema, columns)
            .expect("Failed to construct recordbatches from columns. Please check the schema.");
        let result_displayer = ResultDisplayer {
            result: Ok(Output::new_with_record_batches(recordbatches)),
        };
        write!(f, "{}", result_displayer)?;

        Ok(())
    }
}<|MERGE_RESOLUTION|>--- conflicted
+++ resolved
@@ -66,13 +66,8 @@
 
 #[derive(Clone)]
 pub struct Env {
-<<<<<<< HEAD
-    data_home: PathBuf,
+    sqlness_home: PathBuf,
     server_addrs: ServerAddr,
-=======
-    sqlness_home: PathBuf,
-    server_addr: Option<String>,
->>>>>>> caf5f2c7
     wal: WalConfig,
 
     /// The path to the directory that contains the pre-built GreptimeDB binary.
@@ -108,13 +103,8 @@
         bins_dir: Option<PathBuf>,
     ) -> Self {
         Self {
-<<<<<<< HEAD
-            data_home,
+            sqlness_home: data_home,
             server_addrs,
-=======
-            sqlness_home: data_home,
-            server_addr,
->>>>>>> caf5f2c7
             wal,
             bins_dir: Arc::new(Mutex::new(bins_dir)),
         }
@@ -280,21 +270,15 @@
             .open(stdout_file_name)
             .unwrap();
 
-<<<<<<< HEAD
         let (args, check_ip_addrs) = match subcommand {
             "datanode" => {
                 let (args, addr) = self.datanode_start_args(db_ctx);
                 (args, vec![addr])
             }
             "flownode" => {
-                let (args, addr) = self.flownode_start_args(db_ctx);
+                let (args, addr) = self.flownode_start_args(db_ctx, &self.sqlness_home);
                 (args, vec![addr])
             }
-=======
-        let (args, check_ip_addr) = match subcommand {
-            "datanode" => self.datanode_start_args(db_ctx),
-            "flownode" => self.flownode_start_args(db_ctx, &self.sqlness_home),
->>>>>>> caf5f2c7
             "standalone" => {
                 let args = vec![
                     DEFAULT_LOG_LEVEL.to_string(),
